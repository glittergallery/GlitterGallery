Glitter::Application.routes.draw do

  devise_for :users,:controllers => { :registrations => 'registrations' }
  devise_scope :user do
    root to: "devise/sessions#new"
  end
  match 'auth/:provider/callback' => "identities#create", :via => [:get,:post]
  

  resources :projects
  resources :identities, only: [:destroy,:index]
  resources :comments, only: [:new, :create, :destroy]
  resources :glitterposts
  resources :notifications, only: [:index,:show]

  
  post 'glitterposts/:id/edit' => 'glitterposts#update'


  get '/dashboard' => 'dashboard#index', :as => :dashboard
  get '/:username' => 'users#show'
<<<<<<< HEAD
  get '/:username/projects' => 'projects#user_show'
=======
  get '/:username/projects' => 'users#list_projects'
  get '/:username/projects/following' => 'users#list_followed_projects', :as => :followed_projects
>>>>>>> 13a4d982
  get '/:username/:project' => 'projects#show'
  get '/:username/:project/commits' => 'projects#commits'
  get '/:username/:project/commit/:tree_id' => 'projects#projectcommit'
  get '/:username/:project/master/:image_name' => 'projects#masterbranch', :image_name => /[^\/]*/
  get '/:username/:project/master/:image_name/history' => 'projects#file_history', :image_name => /[^\/]*/
  get '/:username/:project/createsvg' => 'projects#new_svg'
  get '/:username/:project/newfile' => 'projects#newfile'
  get '/:username/:project/master/:image_name/edit' => 'projects#edit_svg', :image_name => /[^\/]*/
  get '/:username/:project/master/:image_name/update' => 'projects#update', :image_name => /[^\/]*/
  delete '/:username/:project/master/:image_name/delete' => 'projects#file_delete', :image_name => /[^\/]*/
  post '/:username/:project/follow' => 'projects#follow'
  get '/:username/:project/fork' => 'projects#fork'
  get '/:username/:project/forkyou' => 'projects#forkyou'
  get '/:username/:project/pull' => 'projects#pull_request'
  get '/:username/:project/pull/:pull_id' => 'projects#pull'
  get '/:username/:project/pull/:pull_id/merge' => 'projects#merge'
  get '/:username/:project/pull/:pull_id/close' => 'projects#close'
  get '/:username/:project/pull/:pull_id/open' => 'projects#open'
  get '/:username/:project/pulls' => 'projects#pulls'
  get '/:username/:project/settings' => 'projects#settings'

  get '/:username/:project/:xid' => 'projects#show'
  get '/:username/:project/:xid/commits' => 'projects#commits'
  get '/:username/:project/:xid/commit/:tree_id' => 'projects#projectcommit'
  get '/:username/:project/:xid/master/:image_name' => 'projects#masterbranch', :image_name => /[^\/]*/
  get '/:username/:project/:xid/master/:image_name/history' => 'projects#file_history', :image_name => /[^\/]*/
  get '/:username/:project/:xid/createsvg' => 'projects#new_svg'
  get '/:username/:project/:xid/newfile' => 'projects#newfile'
  get '/:username/:project/:xid/master/:image_name/edit' => 'projects#edit_svg', :image_name => /[^\/]*/
  get '/:username/:project/:xid/master/:image_name/update' => 'projects#update', :image_name => /[^\/]*/
  delete '/:username/:project/:xid/master/:image_name/delete' => 'projects#file_delete', :image_name => /[^\/]*/
  post '/:username/:project/:xid/follow' => 'projects#follow'
  get '/:username/:project/:xid/fork' => 'projects#fork'
  get '/:username/:project/:xid/forkyou' => 'projects#forkyou'
  get '/:username/:project/:xid/pull' => 'projects#pull_request'
  get '/:username/:project/:xid/pull/:pull_id' => 'projects#pull'
  get '/:username/:project/:xid/pull/:pull_id/merge' => 'projects#merge'
  get '/:username/:project/:xid/pull/:pull_id/close' => 'projects#close'
  get '/:username/:project/:xid/pull/:pull_id/open' => 'projects#open'
  get '/:username/:project/:xid/pulls' => 'projects#pulls'
  get '/:username/:project/:xid/settings' => 'projects#settings'

  
  resources :projects do
    member do
      get 'projects/:id/invite.xml' => 'projects#invite'
      post :file_upload
      post :file_update
      post :handle_pull_request
      post :create_svg, :as => :create_svg
      post :edit_svg, :as => :edit_svg
      post :update_svg, :as => :update_svg
    end
  end 
end<|MERGE_RESOLUTION|>--- conflicted
+++ resolved
@@ -19,12 +19,8 @@
 
   get '/dashboard' => 'dashboard#index', :as => :dashboard
   get '/:username' => 'users#show'
-<<<<<<< HEAD
-  get '/:username/projects' => 'projects#user_show'
-=======
   get '/:username/projects' => 'users#list_projects'
   get '/:username/projects/following' => 'users#list_followed_projects', :as => :followed_projects
->>>>>>> 13a4d982
   get '/:username/:project' => 'projects#show'
   get '/:username/:project/commits' => 'projects#commits'
   get '/:username/:project/commit/:tree_id' => 'projects#projectcommit'
