--- conflicted
+++ resolved
@@ -6,15 +6,8 @@
       victim: current_user,
       seen: [false, nil]
     ).map(&:notification)
-<<<<<<< HEAD
     @user = current_user
   end
-
-
-=======
-  end
-
->>>>>>> b10f971e
   def show
     notificationstatus = NotificationStatus.where(
       victim: current_user,
