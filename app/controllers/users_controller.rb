class UsersController < ApplicationController
<<<<<<< HEAD

  def show
    @user = User.find_by username: params[:username]
    @email = @user.email
    @projects = @user.projects
    @followers = @user.followers
    @followings = @user.followings
=======
  def show
    @user = User.find_by username: params[:username]
    redirect_to :root unless @user
>>>>>>> b10f971e
  end

  def list_projects
    @user = User.find_by username: params[:username]
  end

  def list_followed_projects
    @user = User.find_by username: params[:username]
    @followedprojects = @user.followed_projects
  end
<<<<<<< HEAD

  def list_followers
    @user = User.where(:username => params[:username]).first
    @followers = @user.followers
  end

  def list_followings
    @user = User.where(:username => params[:username]).first
    @followings = @user.followings
  end
=======
>>>>>>> b10f971e
end<|MERGE_RESOLUTION|>--- conflicted
+++ resolved
@@ -1,17 +1,7 @@
 class UsersController < ApplicationController
-<<<<<<< HEAD
-
-  def show
-    @user = User.find_by username: params[:username]
-    @email = @user.email
-    @projects = @user.projects
-    @followers = @user.followers
-    @followings = @user.followings
-=======
   def show
     @user = User.find_by username: params[:username]
     redirect_to :root unless @user
->>>>>>> b10f971e
   end
 
   def list_projects
@@ -22,17 +12,4 @@
     @user = User.find_by username: params[:username]
     @followedprojects = @user.followed_projects
   end
-<<<<<<< HEAD
-
-  def list_followers
-    @user = User.where(:username => params[:username]).first
-    @followers = @user.followers
-  end
-
-  def list_followings
-    @user = User.where(:username => params[:username]).first
-    @followings = @user.followings
-  end
-=======
->>>>>>> b10f971e
 end