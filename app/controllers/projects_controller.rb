class ProjectsController < ApplicationController
  before_filter :store_return_to

  before_filter :return_context, except: [:new,
                                          :create,
                                          :destroy,
                                          :index,
                                          :followed_index
                                          ]

  before_filter :authenticate_user!, except: [:show,
                                              :commits,
                                              :commit,
                                              :file_history,
                                              :pulls,
                                              :pull,
                                              :index,
                                              :blob,
                                              :network,
                                              :branches,
                                              :tree,
                                              :diff
                                              ]
  authorize_resource except: [:followed_index]

  def new
    @project = Project.new
  end

  def index
    sorted_projects
    @projects = @projects.paginate(page: params[:page], per_page: 9)
    if params[:page].present?
      respond_to do |format|
        format.html
        format.js { render 'populate_pagination' }
      end
    else
      respond_to do |format|
        format.html
        format.js { render 'populate_projects' }
      end
    end
  end

  def destroy
    @project = Project.find params[:id]
    authorize! :destroy, @project
    @project.destroy
    # after_destroy callback in project.rb deletes files.
    flash[:notice] = 'It has been destroyed!'
    redirect_to dashboard_path
  end

  def create
    project = Project.new project_params
    project.user_id = current_user.id
    project.private = true if params[:commit] == 'Private'
    if project.save
      ProjectMember.add_owner project, current_user
      unless project.private
        # TODO: clean up action ids, numbers makes unreadable
        notify_users 'project_create', 0, project.id, current_user.followers
      end
      redirect_to user_project_path project.user, project
    else
      flash[:alert] = "Didn't save project!"
      redirect_to new_project_path
    end
  end

  # GET /id/followed/projects
  def followed_index
    @user = User.find_by username: params[:id]
    @projects = @user.followed_projects
  end

  # POST /user_id/id/follow
  def follow
    if @user != current_user
      current_user.follow_project @project
      notify_users 'follow_project', 0, @project.id, [@project.user]
      flash[:notice] = "You're now following #{@user.username}/#{@project.name}"
    else
      flash[:notice] = "You're the owner of this project, " \
                       'you automatically receive updates.'
    end
    redirect_to user_project_path @project.user, @project
  end

  # DELETE /user_id/id/unfollow
  def unfollow
    if ProjectFollower.remove_follow current_user, @project
      flash[:notice] = "You've successfully unfollowed " \
                       "#{@user.username}/#{@project.name}"
    else
      flash[:notice] = 'You were not following ' \
                       "#{@user.username}/#{@project.name}"
    end
    redirect_to user_project_path @project.user, @project
  end

  # GET /user/project/blob/branch_or_commit_oid/destination
  def blob
    oid = @project.branch_commit(params[:oid]).oid
    @dest = params[:destination]
    blob = @project.blob oid, @dest
    @image = { data: blob.text, name: @dest }
    @comments = Comment.where(
      polycomment_type: 'blob',
      polycomment_id: blob.oid
    )
    @comments = pg @comments, 10
    @comment = Comment.new
    @id = blob.oid
    @ajax = params[:page].nil? || params[:page] == 1
  end

  # GET /user/project/branches
  def branches
    @branches = @project.barerepo.branches
  end

  def show
    @oid = 'master'
    barerepo = @project.barerepo
    @branches = barerepo.branches
    @images, @directories = @project.browse_tree
    @comments = Comment.where(
      polycomment_type: 'project',
      polycomment_id: @project.id
    )
    @comments = pg @comments, 10
    @comment = Comment.new
    @comment_type = 'project'
    @id = @project.id.to_s
    @ajax = params[:page].nil? || params[:page] == 1
  end


  # GET /username/project/network
  def network
    @root = @project.root
  end

  # TODO: rename this as log, reflect everywhere
  # TODO: take different logging params, such as:
  #       oneline (only the commit messages/author)
  #       status (files added/removed in each commit)
  #       full (list all files in that commit as they list)

  # GET /commits/branch_or_SHA
  def commits
    if @project.barerepo.empty?
      flash[:notice] = 'This project has no commits.'
    else
      @commits = Rugged::Walker.new @project.barerepo
      @commits.push @project.branch_commit params[:oid]
    end
  end

  # GET /commit/commit_id
  def commit
    @images = []
    @oid = params[:commit_id]
    commit = @project.commit params[:commit_id]
    redirect_to(user_project_path(@project.user, @project)) unless commit
    barerepo = @project.barerepo
    barerepo.diff(commit.parents.first, commit).deltas.each do |delta|
      @images.push({
        data: barerepo.read(delta.new_file[:oid]).data,
        name: delta.new_file[:path] })
    end
    @comments = Comment.where(
      polycomment_type: 'commit',
      polycomment_id: commit.oid
    )
    @comments = pg @comments, 10
    @comment = Comment.new
    @id = commit.oid
  end

  # POST /user/project/create_branch
  def create_branch
<<<<<<< HEAD
    @branch = @project.create_branch params[:branch_name]
    if @branch
      flash[:notice] = "Successfully created #{params[:branch_name]}!"
      redirect_to project_tree_path @project, @branch.name
    else
      flash[:alert] = 'Something went wrong! Make sure the branch name' +
        " doesn't have spaces."
=======
    if params[:branch_name].empty?
      flash[:alert] = 'No name provided for the branch!'
>>>>>>> de788586
      redirect_to project_branches_path @project
    else
      @branch = @project.create_branch params[:branch_name]
      if @branch
        flash[:notice] = "Successfully created #{params[:branch_name]}!"
        redirect_to project_tree_path @project, @branch.name
      else
        flash[:alert] = 'Something went wrong, the branch was not created!'
        redirect_to project_branches_path @project
      end
    end
  end

  # GET /tree/tree_id
  def tree
    @oid = params[:oid] || 'master'
    @dest = params[:destination]
    tree = @project.branch_tree @oid, @dest
    redirect_to(user_project_path(
      @project.user, @project, @project.uniqueurl
    )) unless tree
    @images, @directories = @project.browse_tree tree, params[:destination]
    @comments = Comment.where(
      polycomment_type: 'tree',
      polycomment_id: tree.oid
    )
    @comment_type = 'tree'
    @comments = pg @comments, 10
    @comment = Comment.new
    @id = tree.oid
    render 'show'
  end

  # first argument of Gg:diff is commit from where walker will start
  # second argument is path of the file in repo
  # GET /history/branch_or_SHA/path
  def file_history
    oid = @project.branch_commit(params[:oid]).oid
    diff = Gg::Diff.new @project.barerepo, params[:destination]
    @bloblist = diff.build_log(oid)
  end

  # GET /diff/branch_or_SHA/path
  def diff
    @bloblist = []
    if !params[:compare].nil? && params[:compare].count == 2
      @bloblist << @project.find_blob_data(params[:compare].first,
                                           params[:destination])
      @bloblist << @project.find_blob_data(params[:compare].second,
                                           params[:destination])
      case params[:compare_type]
      when 'side'
        render template: 'projects/diff/side_by_side'
      when 'toggle'
        render template: 'projects/diff/toggle'
      when 'opacity'
        render template: 'projects/diff/opacity'
      when 'mask'
        render template: 'projects/diff/mask'
      end
    else
      flash[:alert] = 'Please select two commits to compare'
      redirect_to history_user_project_path
    end
  end

  def create_directory
    if params[:directory].empty?
      flash[:alert] = 'No name provided for the directory!'
      redirect_to :back
    else
      branch = params[:branch] || 'master'
      new_dest = @project.create_directory(
        branch,
        params[:destination],
        params[:directory],
        @user.git_author_params
      )
      if user_signed_in? && new_dest
        flash[:notice] = "Successfully added #{params[:dir_name]}!"
        redirect_to project_tree_path(@project, branch, new_dest)
      else
        flash[:alert] = 'An error prevented your directory from being created'
        redirect_to :back
      end
    end
  end

  def newfile
    @cur = params[:oid] || 'master'
    @cur = 'master' unless @project.branch? @cur
    @all = @project.barerepo.branches
  end

  # TODO: allow uploads/updates of only supported images.

  def file_upload
    branch = params[:branch] || 'master'
    if params[:file]
      if user_signed_in? && @project.add_images(
        branch,
        params[:destination],
        params[:file],
        @user.git_author_params
      )
        sentence = view_context.pluralize(params[:file].size, 'image')
        flash[:notice] = "Successfully added #{sentence}! How sparkly!"
        redirect_to project_tree_path(@project, branch)
      else
        flash[:alert] = "An error prevented your #{sentence} from being saved"
        redirect_to :back
      end
    else
      flash[:alert] = 'No image selected!'
      redirect_to :back
    end
  end

  def file_update
    if @project.update_image(
      params[:branch],
      params[:destination],
      params[:file],
      @user.git_author_params,
      params[:message]
    )
      flash[:notice] = "#{params[:image_path]} has been updated! Shiny!"
    else
      flash[:alert] = "Unable to update #{params[:image_path]}. " \
                      'The server ponies are sad.'
    end
    redirect_to project_blob_path(
      @project,
      params[:branch],
      params[:destination]
    )
  end

  def file_delete
    file = File.join @project.satellitedir, params[:image_name]
    FileUtils.rm file if File.exists? file
    satellite_delete @project.satelliterepo, params[:image_name]
    @project.pushtobare
    flash[:notice] = "#{params[:image_name]} has been deleted!"
    redirect_to user_project_path @project.user, @project
  end

  def open
    @pull = PullRequest.find params[:pull_id]
    @pull.status = 'open'
    @pull.save
    redirect_to user_project_path @project.user, @project
  end

  def close
    @pull = PullRequest.find params[:pull_id]
    @pull.status = 'closed'
    @pull.save
    redirect_to user_project_path @project.user, @project
  end

  def fork
    child = @project.create_fork_project
    child.user = current_user
    if child.save
      ProjectMember.add_owner child, current_user
      redirect_to user_project_path child.user, child
      # TODO: notifications
    else
      flash[:alert] = "Couldn't fork project. " \
                      "#{child.errors.full_messages.to_sentence}"
      redirect_to user_project_path @project.user, @project
    end
  end

  def settings
  end

  private

  def project_params
    params.require(:project).permit(:name)
  end

  def return_context
    @user = User.find_by username: params[:user_id]
    render_404 && return if @user.blank?
    @project = Project.with_deleted.find_by user_id: @user.id,
                                            name: params[:id]
    render_404 && return if @project.blank?
    return unless @project.deleted?
    flash[:alert] = 'The project you requested had been deleted.'
    redirect_to user_path(@user)
  end

  # sorts projects on basis of dropdown selection
  def sorted_projects
    case params[:sort]
    when 'stars'
      @projects = Project.order_by('stars')
    when 'forks'
      @projects = Project.order_by('forks')
    when 'followers'
      @projects = Project.order_by('followers')
    when 'last updated'
      @projects = Project.order_by('last updated')
    when 'activity'
      @projects = Project.order_by('activity')
    else
      @projects = Project.order_by('newest')
    end
  end
end<|MERGE_RESOLUTION|>--- conflicted
+++ resolved
@@ -182,18 +182,8 @@
 
   # POST /user/project/create_branch
   def create_branch
-<<<<<<< HEAD
-    @branch = @project.create_branch params[:branch_name]
-    if @branch
-      flash[:notice] = "Successfully created #{params[:branch_name]}!"
-      redirect_to project_tree_path @project, @branch.name
-    else
-      flash[:alert] = 'Something went wrong! Make sure the branch name' +
-        " doesn't have spaces."
-=======
     if params[:branch_name].empty?
       flash[:alert] = 'No name provided for the branch!'
->>>>>>> de788586
       redirect_to project_branches_path @project
     else
       @branch = @project.create_branch params[:branch_name]
