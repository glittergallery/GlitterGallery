class RelationshipsController < ApplicationController
<<<<<<< HEAD
  before_filter :authenticate_user!, :except => [:follow]


  def follow
    @user = User.where(username: params[:username]).first
    if @user.nil? or current_user == @user or @user.followers.include?(current_user) or !user_signed_in?
      render :js => "window.location = '/'"
    else
      @user.followers << current_user
      @user.save!
      respond_to do |format|
        format.js { render template: "relationships/update_social" }
      end
      @notification = Notification.new  actor: current_user, 
                                        action: 3, 
                                        object_type: 2, 
                                        object_id: @user.id
      @notification.victims << @user
      @notification.save!
=======
  before_action :authenticate_user!
  before_action :identify_user

  def identify_user
    @user = User.where(username: params[:username]).first
    # Check for nil user and user trying to follow/unfollow herself
    redirect_to '/' if @user.nil? || current_user == @user
  end

  def follow
    if @user.followers.include?(current_user)
      redirect_to '/'
    else
      @user.followers << current_user
      @user.save!
      @user.notify_on_follow(current_user)
      respond_to do |format|
        format.js { render template: 'relationships/update_social' }
      end
>>>>>>> b10f971e
    end
  end

  def unfollow
<<<<<<< HEAD
    @user = User.where(username: params[:username]).first
    if not @user.nil? and current_user!=@user
      relation = Relationship.where(follower_id: current_user.id, following_id: @user.id).first
      relation.destroy
    end
    respond_to do |format|
      format.js { render template: "relationships/update_social" }
=======
    relation = Relationship.where(
      follower_id: current_user.id,
      following_id: @user.id
    ).first
    relation.destroy

    respond_to do |format|
      format.js { render template: 'relationships/update_social' }
>>>>>>> b10f971e
    end
  end
end<|MERGE_RESOLUTION|>--- conflicted
+++ resolved
@@ -1,25 +1,4 @@
 class RelationshipsController < ApplicationController
-<<<<<<< HEAD
-  before_filter :authenticate_user!, :except => [:follow]
-
-
-  def follow
-    @user = User.where(username: params[:username]).first
-    if @user.nil? or current_user == @user or @user.followers.include?(current_user) or !user_signed_in?
-      render :js => "window.location = '/'"
-    else
-      @user.followers << current_user
-      @user.save!
-      respond_to do |format|
-        format.js { render template: "relationships/update_social" }
-      end
-      @notification = Notification.new  actor: current_user, 
-                                        action: 3, 
-                                        object_type: 2, 
-                                        object_id: @user.id
-      @notification.victims << @user
-      @notification.save!
-=======
   before_action :authenticate_user!
   before_action :identify_user
 
@@ -39,20 +18,10 @@
       respond_to do |format|
         format.js { render template: 'relationships/update_social' }
       end
->>>>>>> b10f971e
     end
   end
 
   def unfollow
-<<<<<<< HEAD
-    @user = User.where(username: params[:username]).first
-    if not @user.nil? and current_user!=@user
-      relation = Relationship.where(follower_id: current_user.id, following_id: @user.id).first
-      relation.destroy
-    end
-    respond_to do |format|
-      format.js { render template: "relationships/update_social" }
-=======
     relation = Relationship.where(
       follower_id: current_user.id,
       following_id: @user.id
@@ -61,7 +30,6 @@
 
     respond_to do |format|
       format.js { render template: 'relationships/update_social' }
->>>>>>> b10f971e
     end
   end
 end