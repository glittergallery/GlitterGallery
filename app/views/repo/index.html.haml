-#
  Show the user's dashboard.
  Currently only has the upload image form
  and the path to the user's repo

- content_for :title do
  Dashboard

= render 'shared/glimageshow', :glimages => @glimages

#maincolumn
<<<<<<< HEAD
  %h2 My projects
  %ul#myprojects
    %li
      %h3 Panda World Domination
      %p Created 1 March 2012
      %img{:src=>'http://localhost:3000/repos/buddha@lilacs.com/Test/Myfedora-packagedetails-upstreamsvg_thumb.png',:style=>'width: 150px;'}
    %li
      %h3 Squirrels Like Nuts
      %p Created 12 February 2012
      %img{:src=>'http://localhost:3000/repos/buddha@lilacs.com/Anaconda/02-preinstall_hubsvg_thumb.png',:style=>'width: 150px;'}
    %li
      %h3 Bamboo in Space
      %p Created 6 April 2012
      %img{:src=>'http://localhost:3000/repos/buddha@lilacs.com/Mailman/listlistsvg_thumb.png',:style=>'width: 150px;'}


  %h2 Create a new project
  #upload
    = form_for @project do |f|
      = f.text_field :name, :placeholder => "Name for your project"
      #upload_widget
        = f.fields_for :glimage do |i|
          .fakeupload
            %input{:name => 'fakeupload', :type => "text", :placeholder => "Choose an SVG mockup file"}
          = i.file_field :file
      = f.submit "Save"
=======
  = render 'projectlist'
>>>>>>> 02effa85
          
#sidebar
  #repo_link
    = File.expand_path @user.repo.path
<|MERGE_RESOLUTION|>--- conflicted
+++ resolved
@@ -9,36 +9,7 @@
 = render 'shared/glimageshow', :glimages => @glimages
 
 #maincolumn
-<<<<<<< HEAD
-  %h2 My projects
-  %ul#myprojects
-    %li
-      %h3 Panda World Domination
-      %p Created 1 March 2012
-      %img{:src=>'http://localhost:3000/repos/buddha@lilacs.com/Test/Myfedora-packagedetails-upstreamsvg_thumb.png',:style=>'width: 150px;'}
-    %li
-      %h3 Squirrels Like Nuts
-      %p Created 12 February 2012
-      %img{:src=>'http://localhost:3000/repos/buddha@lilacs.com/Anaconda/02-preinstall_hubsvg_thumb.png',:style=>'width: 150px;'}
-    %li
-      %h3 Bamboo in Space
-      %p Created 6 April 2012
-      %img{:src=>'http://localhost:3000/repos/buddha@lilacs.com/Mailman/listlistsvg_thumb.png',:style=>'width: 150px;'}
-
-
-  %h2 Create a new project
-  #upload
-    = form_for @project do |f|
-      = f.text_field :name, :placeholder => "Name for your project"
-      #upload_widget
-        = f.fields_for :glimage do |i|
-          .fakeupload
-            %input{:name => 'fakeupload', :type => "text", :placeholder => "Choose an SVG mockup file"}
-          = i.file_field :file
-      = f.submit "Save"
-=======
   = render 'projectlist'
->>>>>>> 02effa85
           
 #sidebar
   #repo_link
