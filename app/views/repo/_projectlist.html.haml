--- conflicted
+++ resolved
@@ -5,17 +5,10 @@
     %li
       %h3
         = link_to p.name, url_for(p)
-      %p
-        Created on
-        = p.created_at
       .project-thumb
         = link_to url_for(p) do
           %img{:src => p.glimages.first.thumbnail('imagepath') }
-<<<<<<< HEAD
-      .meta
-=======
       .updated
->>>>>>> 45a4a241
         Last updated
         = distance_of_time_in_words_to_now p.updated_at
         ago
