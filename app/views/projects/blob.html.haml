--- conflicted
+++ resolved
@@ -30,16 +30,7 @@
         %form{ action: user_project_path(@project.user, @project) }
           %input{ type: 'submit', value: 'Generate Unique Link' }
 
-<<<<<<< HEAD
   = render partial: 'comments/show_comments', locals: { type: 'blob',
-    id: @project.id.to_s,
+    id: @id,
     ajax: @ajax,
-    comment: @comment }
-=======
-    = render partial: 'comments/show_comments', locals: { type: 'blob',
-      id: @id,
-      ajax: @ajax,
-      comment: @comment }
-- else
-  = render 'permissions_error'
->>>>>>> de788586
+    comment: @comment }