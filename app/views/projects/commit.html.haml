- if private_check
  - content_for :title do
    = @project.name.titleize + ' at ' + @id

  %article.project
    = render 'project_header'
    = render 'project_toolbar'
    = render 'shared/messages'

    - if @project.private && params[:xid] != @project.uniqueurl
      = link_to 'Unique link', @project.urlbase

    %section.album
      - if action_name == 'commit'
        .guide
          %form{ action: project_tree_path(@project, @id) }
            %input{ type: 'submit', value: 'Browse files at this commit' }


      - @images.each do |image|
        %div
          = link_to image[:name], project_blob_path(@project, @oid, image[:name])
          = data_image_tag(image, '100%', nil)

<<<<<<< HEAD

    %section.comments
      %section.showcomments
        = render partial: 'comments/comment', collection: @comments.reverse
      %section.newcomment
        = render partial: 'comments/new', locals: { type: 'commit',
        id: @id.to_s,
        ajax: @ajax,
        comment: @comment }
=======
      = render partial: 'comments/show_comments', locals: { type: action_name,
        id: @id.to_s,
        ajax: @ajax,
        comment: @comment }

>>>>>>> 8815d726
- else
  = render 'permissions_error'<|MERGE_RESOLUTION|>--- conflicted
+++ resolved
@@ -22,22 +22,9 @@
           = link_to image[:name], project_blob_path(@project, @oid, image[:name])
           = data_image_tag(image, '100%', nil)
 
-<<<<<<< HEAD
-
-    %section.comments
-      %section.showcomments
-        = render partial: 'comments/comment', collection: @comments.reverse
-      %section.newcomment
-        = render partial: 'comments/new', locals: { type: 'commit',
-        id: @id.to_s,
-        ajax: @ajax,
-        comment: @comment }
-=======
       = render partial: 'comments/show_comments', locals: { type: action_name,
         id: @id.to_s,
         ajax: @ajax,
         comment: @comment }
-
->>>>>>> 8815d726
 - else
   = render 'permissions_error'