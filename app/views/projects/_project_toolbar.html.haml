

%section.toolbar
  %a{href: "#{@project.urlbase+@project_path.to_s}"}
    %div{ data: "current"}
      %p
        Current
  
  %a{href: "#{@project.urlbase+'/commits'}"}
    %div{ data: "log" }
      %p
        Log

  %a{href: "#{@project.urlbase+'/issues'}"}        
    %div{ data: "issues" }
      %p
        Issues
  
  %a{href: "#{@project.urlbase+'/network'}"}
    %div{ data: "network" }
      %p
        Network


%section.action
  - if user_signed_in? and @project.user.id == current_user.id
    -#
      %div{ data: "doodle" }
        %p
          Doodle

    %a{href: "#{@project.urlbase+'/newfile'}"}
      %div{ data: "upload" }
        %p
          Upload

    %a{href: "#{@project.urlbase+'/settings'}"}      
      %div{ data: "settings" }
        %p
          Settings
  - else
    %a{href: "#{@project.urlbase+'/follow'}"}      
      %div{ data: "follow" }
<<<<<<< HEAD
        %p
          Follow
=======
        Follow
>>>>>>> 54cf14c8

    %a{href: "#{@project.urlbase+'/fork'}"}
      %div{ data: "fork" }
        %p
          Fork
<<<<<<< HEAD

=======
>>>>>>> 54cf14c8
    -#
      %a{href: "#{request.original_url+'/star'}"}
        %div{ data: "fork" }
          %p
            Star

    %a{href: "#{@project.urlbase+'/issues/new'}"}
      %div{ data: "blame" }
        %p
          Blame<|MERGE_RESOLUTION|>--- conflicted
+++ resolved
@@ -1,5 +1,3 @@
-
-
 %section.toolbar
   %a{href: "#{@project.urlbase+@project_path.to_s}"}
     %div{ data: "current"}
@@ -41,21 +39,14 @@
   - else
     %a{href: "#{@project.urlbase+'/follow'}"}      
       %div{ data: "follow" }
-<<<<<<< HEAD
         %p
           Follow
-=======
-        Follow
->>>>>>> 54cf14c8
 
     %a{href: "#{@project.urlbase+'/fork'}"}
       %div{ data: "fork" }
         %p
           Fork
-<<<<<<< HEAD
 
-=======
->>>>>>> 54cf14c8
     -#
       %a{href: "#{request.original_url+'/star'}"}
         %div{ data: "fork" }
