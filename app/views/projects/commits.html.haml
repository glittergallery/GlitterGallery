--- conflicted
+++ resolved
@@ -11,7 +11,6 @@
   - if @project.private && params[:xid] != @project.uniqueurl
     = link_to 'Unique link', @project.urlbase
 
-<<<<<<< HEAD
   %section
     - if @commits
       .feed
@@ -34,7 +33,7 @@
         - if can? :file_upload, @project
           .guide
             %p Submit your design work on this project to start collaborating.
-            %form{ action: File.join(@project.urlbase, 'newfile') }
+            %form{ action: user_project_path(@project.user, @project) }
               %input{ type: 'submit', value: 'Add first file!' }
         - elsif can? :fork, @project
           .guide
@@ -45,43 +44,4 @@
           .guide
             %p You'll need to sign in to work on these cool projects!
             %form{ action: '/users/sign_in' }
-              %input{ type: 'submit', value: 'Sign in!' }
-=======
-    %section
-      - if @commits
-        .feed
-          - @commits.each do |commit|
-            %div
-              %header
-                = commit.author[:name]
-              %article
-                %p
-                  %img{ src: "#{@project.thumbnail_for(commit.oid, false)}" }
-                  = link_to commit.message, commit_user_project_path(@project.user,
-                    @project,
-                    commit.oid)
-              %footer
-                %p
-                  = distance_of_time_in_words_to_now Time.at(commit.epoch_time)
-                  ago.
-      - else
-        %div
-          - if user_signed_in? && current_user.id == @project.user.id
-            .guide
-              %p Submit your design work on this project to start collaborating.
-              %form{ action: user_project_path(@project.user, @project) }
-                %input{ type: 'submit', value: 'Add first file!' }
-          - elsif user_signed_in? && current_user.id != @project.user.id
-            .guide
-              %p Work hasn't started on this project yet. Maybe you want to contribute?
-              %form{ action: '#' }
-                %input{ type: 'submit', value: 'Fork this project!' }
-          - else
-            .guide
-              %p You'll need to sign in to work on these cool projects!
-              %form{ action: '/users/sign_in' }
-                %input{ type: 'submit', value: 'Sign in!' }
-
-- else
-  = render 'permissions_error'
->>>>>>> de788586
+              %input{ type: 'submit', value: 'Sign in!' }