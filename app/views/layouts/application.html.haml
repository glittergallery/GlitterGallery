--- conflicted
+++ resolved
@@ -57,11 +57,7 @@
                       My Projects
               -#
                 %li
-<<<<<<< HEAD
-                  %a{href: "/#{current_user.username}/projects"}
-=======
                   %a{href: followed_projects_path(:username => current_user.username)}
->>>>>>> 13a4d982
                     %span.count
                       = current_user.followed_projects.count
                     Following
