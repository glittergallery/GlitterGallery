// Variables for use throughout sheets
@import '_var';

// Core sheets
@import '_main';
@import 'jquery.sidr.light';

// Elements
<<<<<<< HEAD
@import '_markdown';
=======
@import '_issues';
>>>>>>> 68796daa
@import '_button';
@import '_comment';
@import '_feed';
@import '_form';
@import '_guide';
@import '_hero';
@import '_map';
@import '_message';
@import '_nav';
@import '_project';
@import '_toolbar';
@import '_user';
@import '_widget';<|MERGE_RESOLUTION|>--- conflicted
+++ resolved
@@ -6,11 +6,8 @@
 @import 'jquery.sidr.light';
 
 // Elements
-<<<<<<< HEAD
 @import '_markdown';
-=======
 @import '_issues';
->>>>>>> 68796daa
 @import '_button';
 @import '_comment';
 @import '_feed';
