class Project < ActiveRecord::Base
  after_create :set_path, :init
  after_destroy :deletefiles
  
  belongs_to :user

  validates :name, :presence => true, uniqueness: { scope: :user }

  def last_updated
    repo = Grit::Repo.init_bare_or_open(File.join(path , '.git'))
    repo.commits.first.commited_date
  end

  def deletefiles
    FileUtils.rm_rf(self.path)
  end

  def imageurl(imagename)
    File.join(self.satellitedir,imagename).gsub("public","")
  end

  # Project URL
  def urlbase
    urlbase = File.join "/#{user.username}", self.name.gsub(" ", "%20")
    if self.private
      File.join(urlbase, self.uniqueurl)
    else
      urlbase
    end
  end

  def barerepo
    Rugged::Repository.new(self.barerepopath)
  end

  def satelliterepo
    Rugged::Repository.new(self.satelliterepopath)
  end

  def barerepopath
    File.join self.path , 'repo.git'
  end

  def satelliterepopath
    File.join self.path , 'satellite' , '.git'
  end

  def satellitedir
    File.join self.path , 'satellite'
  end

  # Push the existing contents of the satellite repo to the bare repo
  def pushtobare
    barerepo = Rugged::Repository.new(self.barerepopath)
    satelliterepo = Rugged::Repository.new(self.satelliterepopath)
    remote = Rugged::Remote.lookup(satelliterepo,'origin')
    unless remote 
      remote = Rugged::Remote.add(satelliterepo,'origin',barerepo.path)
    end
    remote.push(["refs/heads/master"])
  end

  private
  def set_path
    #TODO - let basedir for repos be set in app config
    user = User.find(self.user_id)
    self.path = File.join 'public', 'data', 'repos', user.id.to_s, self.id.to_s
    logger.debug "setting path - path: #{self.path}"
    self.save
  end

  # Path : public/data/repos/user_id/project_id
  # Bare Repository Path : public/data/repos/user_id/project_id/repo.git
  # Satellite Repository Path : public/data/repos/user_id/project_id/satellite/.git
  def init
    logger.debug "Initing repo path: #{path}"
    unless File.exists? self.path
      Rugged::Repository.init_at(self.barerepopath, :bare)
<<<<<<< HEAD
      Rugged::Repository.clone_at(self.barerepopath,self.satelliterepopath)
       
=======
      Rugged::Repository.clone_at(self.barerepopath,self.satelliterepopath)      
>>>>>>> 5f900e0a
    end
  end

end<|MERGE_RESOLUTION|>--- conflicted
+++ resolved
@@ -76,12 +76,7 @@
     logger.debug "Initing repo path: #{path}"
     unless File.exists? self.path
       Rugged::Repository.init_at(self.barerepopath, :bare)
-<<<<<<< HEAD
       Rugged::Repository.clone_at(self.barerepopath,self.satelliterepopath)
-       
-=======
-      Rugged::Repository.clone_at(self.barerepopath,self.satelliterepopath)      
->>>>>>> 5f900e0a
     end
   end
 
